--- conflicted
+++ resolved
@@ -1,6 +1,5 @@
 # Changelog
 
-<<<<<<< HEAD
 ## [4.x - Unreleased] - 2022-xx-xx
 ### Added
  - Added new enumeration `Rotation` with values `Never`, `KeepFlat` and `BestFit`
@@ -22,23 +21,18 @@
    `->getBox()` and `->getItems()`
  - `NoBoxesAvailableException` now has a `getAffectedItems()` method instead of `getItem()`. This should allow
    improved handling of the exception inside calling applications when multiple items cannot be packed
- - Calling `json_encode()` on a `PackedBox` or `PackedItem` now additionally serialises the entire underlying
-   `Box`/`Item` where those objects also implement `JsonSerializable`. Previously the serialisation only included the
-   key values from the `Box`/`Item` interfaces themselves.
 ### Removed
  - Removed deprecated `ConstrainedItem`. You should use `ConstrainedPlacementItem` as a replacement
  - Removed `getKeepFlat()` from the `Item` interface
  - Removed `InfalliblePacker`. You can now get the same behaviour by calling `->throwOnUnpackableItem(false)` and
    `->getUnpackedItems()` on the main `Packer` class
-=======
-## [3.x - Unreleased] - 2023-xx-xx
+
 
 ## [3.11.0] - 2023-02-04
 ### Changed
 - Calling `json_encode()` on a `PackedBox` or `PackedItem` now additionally serialises the entire underlying
   `Box`/`Item` where those objects also implement `JsonSerializable`. Previously the serialisation only included the
   key values from the `Box`/`Item` interfaces themselves.
->>>>>>> 0f93e476
 
 ## [3.10.0] - 2022-09-10
 ### Added
@@ -525,14 +519,9 @@
  - Experimental code to get a feel for how calculations can best be implemented
  - Only works if all items fit into a single box (so not production ready at all)
 
-<<<<<<< HEAD
 [4.x - Unreleased]: https://github.com/dvdoug/BoxPacker/compare/3.x...master
 
-=======
-[3.x - Unreleased]: https://github.com/dvdoug/BoxPacker/compare/3.11.0...3.x
-
 [3.11.0]: https://github.com/dvdoug/BoxPacker/compare/3.10.0...3.11.0
->>>>>>> 0f93e476
 [3.10.0]: https://github.com/dvdoug/BoxPacker/compare/3.9.4...3.10.0
 [3.9.4]: https://github.com/dvdoug/BoxPacker/compare/3.9.3...3.9.4
 [3.9.3]: https://github.com/dvdoug/BoxPacker/compare/3.9.2...3.9.3
