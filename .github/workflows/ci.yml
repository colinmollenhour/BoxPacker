--- conflicted
+++ resolved
@@ -23,11 +23,7 @@
         dependencies:
           - "highest"
           - "lowest"
-<<<<<<< HEAD
-          - "force_latest"
-=======
           - "latest"
->>>>>>> 2edeb4cf
 
     steps:
     - uses: actions/checkout@v2
@@ -147,11 +143,7 @@
         dependencies:
           - "highest"
           - "lowest"
-<<<<<<< HEAD
-          - "force_latest"
-=======
           - "latest"
->>>>>>> 2edeb4cf
 
     steps:
     - uses: actions/checkout@v2
