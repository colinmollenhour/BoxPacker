<?php
/**
 * Box packing (3D bin packing, knapsack problem).
 *
 * @author Doug Wright
 */
declare(strict_types=1);

namespace DVDoug\BoxPacker;

use DVDoug\BoxPacker\Test\TestBox;
use DVDoug\BoxPacker\Test\TestItem;
use PHPUnit\Framework\TestCase;

/**
 * @covers \DVDoug\BoxPacker\PackedBox
 */
class PackedBoxTest extends TestCase
{
<<<<<<< HEAD
    public function testGetters()
=======
    /**
     * Test various getters work correctly.
     */
    public function testGetters(): void
>>>>>>> 599fbf2b
    {
        $box = new TestBox('Box', 370, 375, 60, 140, 364, 374, 40, 3000);
        $item = new OrientatedItem(new TestItem('Item', 230, 330, 6, 320, true), 230, 330, 6);

        $packedItemList = new PackedItemList();
        $packedItemList->insert(PackedItem::fromOrientatedItem($item, 0, 0, 0));

        $packedBox = new PackedBox($box, $packedItemList);

        self::assertEquals($box, $packedBox->getBox());
        self::assertEquals($packedItemList, $packedBox->getItems());
        self::assertEquals(460, $packedBox->getWeight());
        self::assertEquals(134, $packedBox->getRemainingWidth());
        self::assertEquals(44, $packedBox->getRemainingLength());
        self::assertEquals(34, $packedBox->getRemainingDepth());
        self::assertEquals(2540, $packedBox->getRemainingWeight());
        self::assertEquals(5445440, $packedBox->getInnerVolume());
    }

    /**
     * Test that volume utilisation is calculated correctly.
     */
    public function testVolumeUtilisation(): void
    {
        $box = new TestBox('Box', 10, 10, 20, 10, 10, 10, 20, 10);
        $item = new OrientatedItem(new TestItem('Item', 4, 10, 10, 10, true), 4, 10, 10);

        $boxItems = new PackedItemList();
        $boxItems->insert(PackedItem::fromOrientatedItem($item, 0, 0, 0));

        $packedBox = new PackedBox($box, $boxItems);

        self::assertEquals(400, $packedBox->getUsedVolume());
        self::assertEquals(1600, $packedBox->getUnusedVolume());
        self::assertEquals(20, $packedBox->getVolumeUtilisation());
    }

<<<<<<< HEAD
    public function testVolumeUtilisation()
=======
    /**
     * Test that caching of weight calculation works correctly.
     */
    public function testWeightCalcCaching(): void
>>>>>>> 599fbf2b
    {
        $box = new TestBox('Box', 10, 10, 20, 10, 10, 10, 20, 10);
        $item = new OrientatedItem(new TestItem('Item', 4, 10, 10, 10, true), 4, 10, 10);

        $boxItems = new PackedItemList();
        $boxItems->insert(PackedItem::fromOrientatedItem($item, 0, 0, 0));

        $packedBox = new PackedBox($box, $boxItems);

        self::assertEquals(20, $packedBox->getWeight());

        //inspect cache, then poke at the value and see if it's returned correctly
        $cachedValue = new \ReflectionProperty($packedBox, 'weight');
        $cachedValue->setAccessible(true);
        $cachedValue->getValue($packedBox);
        self::assertEquals(20, $cachedValue->getValue($packedBox));

        $cachedValue->setValue($packedBox, 30);
        self::assertEquals(30, $cachedValue->getValue($packedBox));
    }
}<|MERGE_RESOLUTION|>--- conflicted
+++ resolved
@@ -4,7 +4,6 @@
  *
  * @author Doug Wright
  */
-declare(strict_types=1);
 
 namespace DVDoug\BoxPacker;
 
@@ -17,22 +16,18 @@
  */
 class PackedBoxTest extends TestCase
 {
-<<<<<<< HEAD
-    public function testGetters()
-=======
     /**
      * Test various getters work correctly.
      */
-    public function testGetters(): void
->>>>>>> 599fbf2b
+    public function testGetters()
     {
         $box = new TestBox('Box', 370, 375, 60, 140, 364, 374, 40, 3000);
-        $item = new OrientatedItem(new TestItem('Item', 230, 330, 6, 320, true), 230, 330, 6);
+        $item = new TestItem('Item', 230, 330, 6, 320, true);
 
-        $packedItemList = new PackedItemList();
-        $packedItemList->insert(PackedItem::fromOrientatedItem($item, 0, 0, 0));
+        $packedItemList = new ItemList();
+        $packedItemList->insert($item);
 
-        $packedBox = new PackedBox($box, $packedItemList);
+        $packedBox = new PackedBox($box, $packedItemList, 134, 44, 34, 2540, 0, 0, 0);
 
         self::assertEquals($box, $packedBox->getBox());
         self::assertEquals($packedItemList, $packedBox->getItems());
@@ -47,37 +42,31 @@
     /**
      * Test that volume utilisation is calculated correctly.
      */
-    public function testVolumeUtilisation(): void
+    public function testVolumeUtilisation()
     {
         $box = new TestBox('Box', 10, 10, 20, 10, 10, 10, 20, 10);
-        $item = new OrientatedItem(new TestItem('Item', 4, 10, 10, 10, true), 4, 10, 10);
+        $item = new TestItem('Item', 4, 10, 10, 10, true);
 
-        $boxItems = new PackedItemList();
-        $boxItems->insert(PackedItem::fromOrientatedItem($item, 0, 0, 0));
+        $boxItems = new ItemList();
+        $boxItems->insert($item);
 
-        $packedBox = new PackedBox($box, $boxItems);
+        $packedBox = new PackedBox($box, $boxItems, 0, 0, 0,0,0, 0, 0);
 
-        self::assertEquals(400, $packedBox->getUsedVolume());
-        self::assertEquals(1600, $packedBox->getUnusedVolume());
         self::assertEquals(20, $packedBox->getVolumeUtilisation());
     }
 
-<<<<<<< HEAD
-    public function testVolumeUtilisation()
-=======
     /**
      * Test that caching of weight calculation works correctly.
      */
-    public function testWeightCalcCaching(): void
->>>>>>> 599fbf2b
+    public function testWeightCalcCaching()
     {
         $box = new TestBox('Box', 10, 10, 20, 10, 10, 10, 20, 10);
-        $item = new OrientatedItem(new TestItem('Item', 4, 10, 10, 10, true), 4, 10, 10);
+        $item = new TestItem('Item', 4, 10, 10, 10, true);
 
-        $boxItems = new PackedItemList();
-        $boxItems->insert(PackedItem::fromOrientatedItem($item, 0, 0, 0));
+        $boxItems = new ItemList();
+        $boxItems->insert($item);
 
-        $packedBox = new PackedBox($box, $boxItems);
+        $packedBox = new PackedBox($box, $boxItems, 0, 0, 0, 0, 0, 0, 0);
 
         self::assertEquals(20, $packedBox->getWeight());
 
