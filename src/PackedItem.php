<?php
/**
 * Box packing (3D bin packing, knapsack problem).
 *
 * @author Doug Wright
 */
declare(strict_types=1);

namespace DVDoug\BoxPacker;

use JsonSerializable;
use ReturnTypeWillChange;

/**
 * A packed item.
 *
 * @author Doug Wright
 */
class PackedItem implements JsonSerializable
{
    /**
     * @var int
     */
    protected $x;

    /**
     * @var int
     */
    protected $y;

    /**
     * @var int
     */
    protected $z;

    /**
     * @var Item
     */
    protected $item;

    /**
     * @var int
     */
    protected $width;

    /**
     * @var int
     */
    protected $length;

    /**
     * @var int
     */
    protected $depth;

    /**
     * PackedItem constructor.
     */
    public function __construct(Item $item, int $x, int $y, int $z, int $width, int $length, int $depth)
    {
        $this->item = $item;
        $this->x = $x;
        $this->y = $y;
        $this->z = $z;
        $this->width = $width;
        $this->length = $length;
        $this->depth = $depth;
    }

    public function getX(): int
    {
        return $this->x;
    }

    public function getY(): int
    {
        return $this->y;
    }

    public function getZ(): int
    {
        return $this->z;
    }

    public function getItem(): Item
    {
        return $this->item;
    }

    public function getWidth(): int
    {
        return $this->width;
    }

    public function getLength(): int
    {
        return $this->length;
    }

    public function getDepth(): int
    {
        return $this->depth;
    }

    public function getVolume(): int
    {
        return $this->width * $this->length * $this->depth;
    }

    /**
     * @return PackedItem
     */
    public static function fromOrientatedItem(OrientatedItem $orientatedItem, int $x, int $y, int $z): self
    {
        return new static(
            $orientatedItem->getItem(),
            $x,
            $y,
            $z,
            $orientatedItem->getWidth(),
            $orientatedItem->getLength(),
            $orientatedItem->getDepth()
        );
    }

<<<<<<< HEAD
    public function jsonSerialize(): array
=======
    /**
     * @deprecated
     */
    public function toOrientatedItem(): OrientatedItem
    {
        return new OrientatedItem($this->item, $this->width, $this->length, $this->depth);
    }

    #[ReturnTypeWillChange]
    public function jsonSerialize()/*: mixed*/
>>>>>>> 75f710c6
    {
        return [
            'x' => $this->x,
            'y' => $this->y,
            'z' => $this->z,
            'width' => $this->width,
            'length' => $this->length,
            'depth' => $this->depth,
            'item' => [
                'description' => $this->item->getDescription(),
                'width' => $this->item->getWidth(),
                'length' => $this->item->getLength(),
                'depth' => $this->item->getDepth(),
                'allowedRotations' => $this->item->getAllowedRotations(),
            ],
        ];
    }
}<|MERGE_RESOLUTION|>--- conflicted
+++ resolved
@@ -123,20 +123,8 @@
         );
     }
 
-<<<<<<< HEAD
-    public function jsonSerialize(): array
-=======
-    /**
-     * @deprecated
-     */
-    public function toOrientatedItem(): OrientatedItem
-    {
-        return new OrientatedItem($this->item, $this->width, $this->length, $this->depth);
-    }
-
     #[ReturnTypeWillChange]
     public function jsonSerialize()/*: mixed*/
->>>>>>> 75f710c6
     {
         return [
             'x' => $this->x,
