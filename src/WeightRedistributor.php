--- conflicted
+++ resolved
@@ -132,13 +132,8 @@
             if (count($overWeightBoxItems) === 1) { //sometimes a repack can be efficient enough to eliminate a box
                 $boxB = $newLighterBoxes->top();
                 $boxA = null;
-<<<<<<< HEAD
-                --$this->boxesQtyAvailable[spl_object_id($boxB->getBox())];
+                --$this->boxesQtyAvailable[spl_object_id($underWeightBox->getBox())];
                 ++$this->boxesQtyAvailable[spl_object_id($overWeightBox->getBox())];
-=======
-                $this->boxesQtyAvailable[$underWeightBox->getBox()] = $this->boxesQtyAvailable[$underWeightBox->getBox()] - 1;
-                $this->boxesQtyAvailable[$overWeightBox->getBox()] = $this->boxesQtyAvailable[$overWeightBox->getBox()] + 1;
->>>>>>> 5f7afa97
 
                 return true;
             }
@@ -149,17 +144,10 @@
                 continue; //this should never happen, if we can pack n+1 into the box, we should be able to pack n
             }
 
-<<<<<<< HEAD
-            ++$this->boxesQtyAvailable[spl_object_id($boxA->getBox())];
-            ++$this->boxesQtyAvailable[spl_object_id($boxB->getBox())];
+            ++$this->boxesQtyAvailable[spl_object_id($overWeightBox->getBox())];
+            ++$this->boxesQtyAvailable[spl_object_id($underWeightBox->getBox())];
             --$this->boxesQtyAvailable[spl_object_id($newHeavierBoxes->top()->getBox())];
             --$this->boxesQtyAvailable[spl_object_id($newLighterBoxes->top()->getBox())];
-=======
-            $this->boxesQtyAvailable[$overWeightBox->getBox()] = $this->boxesQtyAvailable[$overWeightBox->getBox()] + 1;
-            $this->boxesQtyAvailable[$underWeightBox->getBox()] = $this->boxesQtyAvailable[$underWeightBox->getBox()] + 1;
-            $this->boxesQtyAvailable[$newHeavierBoxes->top()->getBox()] = $this->boxesQtyAvailable[$newHeavierBoxes->top()->getBox()] - 1;
-            $this->boxesQtyAvailable[$newLighterBoxes->top()->getBox()] = $this->boxesQtyAvailable[$newLighterBoxes->top()->getBox()] - 1;
->>>>>>> 5f7afa97
             $underWeightBox = $boxB = $newLighterBoxes->top();
             $overWeightBox = $boxA = $newHeavierBoxes->top();
 
@@ -180,11 +168,7 @@
         foreach ($this->boxes as $box) {
             $packer->setBoxQuantity($box, $this->boxesQtyAvailable[spl_object_id($box)]);
         }
-<<<<<<< HEAD
-        $packer->setBoxQuantity($currentBox, max(PHP_INT_MAX, $this->boxesQtyAvailable[spl_object_id($currentBox)] + 1));
-=======
-        $packer->setBoxQuantity($currentBox, $this->boxesQtyAvailable[$currentBox] + 1);
->>>>>>> 5f7afa97
+        $packer->setBoxQuantity($currentBox, $this->boxesQtyAvailable[spl_object_id($currentBox)] + 1);
         $packer->setItems($items);
 
         return $packer->doVolumePacking(true, true);
