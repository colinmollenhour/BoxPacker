--- conflicted
+++ resolved
@@ -30,17 +30,8 @@
 
     private OrientatedItemFactory $orientatedItemFactory;
 
-<<<<<<< HEAD
-=======
-    /**
-     * @var bool
-     */
-    private $beStrictAboutItemOrdering = false;
+    private bool $beStrictAboutItemOrdering = false;
 
-    /**
-     * Constructor.
-     */
->>>>>>> bdc501c7
     public function __construct(Box $box)
     {
         $this->box = $box;
