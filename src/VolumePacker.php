<?php
/**
 * Box packing (3D bin packing, knapsack problem).
 *
 * @author Doug Wright
 */
declare(strict_types=1);

namespace DVDoug\BoxPacker;

use function array_map;
use function count;
use function max;
use Psr\Log\LoggerAwareInterface;
use Psr\Log\LoggerInterface;
use Psr\Log\NullLogger;

/**
 * Actual packer.
 *
 * @author Doug Wright
 */
class VolumePacker implements LoggerAwareInterface
{
    /**
     * The logger instance.
     *
     * @var LoggerInterface
     */
    protected $logger;

    /**
     * Box to pack items into.
     *
     * @var Box
     */
    protected $box;

    /**
     * List of items to be packed.
     *
     * @var ItemList
     */
    protected $items;

    /**
     * Whether the packer is in single-pass mode.
     *
     * @var bool
     */
    protected $singlePassMode = false;

    /**
     * Whether the packer should only try packing along the width.
     *
     * @var bool
     */
    protected $packAcrossWidthOnly = false;

    /**
     * @var LayerPacker
     */
    private $layerPacker;

    /**
     * @var bool
     */
    private $hasConstrainedItems;

    /**
     * @var bool
     */
    private $hasNoRotationItems;

    /**
     * Constructor.
     */
    public function __construct(Box $box, ItemList $items)
    {
        $this->box = $box;
        $this->items = clone $items;

        $this->logger = new NullLogger();

        $this->hasConstrainedItems = $items->hasConstrainedItems();
        $this->hasNoRotationItems = $items->hasNoRotationItems();

        $this->layerPacker = new LayerPacker($this->box);
        $this->layerPacker->setLogger($this->logger);
    }

    /**
     * Sets a logger.
     */
    public function setLogger(LoggerInterface $logger): void
    {
        $this->logger = $logger;
        $this->layerPacker->setLogger($logger);
    }

    public function packAcrossWidthOnly(): void
    {
        $this->packAcrossWidthOnly = true;
    }

    /**
     * @internal
     */
    public function setSinglePassMode(bool $singlePassMode): void
    {
        $this->singlePassMode = $singlePassMode;
        if ($singlePassMode) {
            $this->packAcrossWidthOnly = true;
        }
        $this->layerPacker->setSinglePassMode($singlePassMode);
    }

    /**
     * Pack as many items as possible into specific given box.
     *
     * @return PackedBox packed box
     */
    public function pack(): PackedBox
    {
        $this->logger->debug("[EVALUATING BOX] {$this->box->getReference()}", ['box' => $this->box]);

        $rotationsToTest = [false];
<<<<<<< HEAD
        if (!$this->singlePassMode && !$this->hasNoRotationItems) {
=======
        if (!$this->packAcrossWidthOnly) {
>>>>>>> 8ba8a460
            $rotationsToTest[] = true;
        }

        $boxPermutations = [];
        foreach ($rotationsToTest as $rotation) {
            if ($rotation) {
                $boxWidth = $this->box->getInnerLength();
                $boxLength = $this->box->getInnerWidth();
            } else {
                $boxWidth = $this->box->getInnerWidth();
                $boxLength = $this->box->getInnerLength();
            }

            $boxPermutation = $this->packRotation($boxWidth, $boxLength);
            if ($boxPermutation->getItems()->count() === $this->items->count()) {
                return $boxPermutation;
            }

            $boxPermutations[] = $boxPermutation;
        }

        usort($boxPermutations, static function (PackedBox $a, PackedBox $b) {
            return $b->getVolumeUtilisation() <=> $a->getVolumeUtilisation();
        });

        return reset($boxPermutations);
    }

    /**
     * Pack as many items as possible into specific given box.
     *
     * @return PackedBox packed box
     */
    private function packRotation(int $boxWidth, int $boxLength): PackedBox
    {
        $this->logger->debug("[EVALUATING ROTATION] {$this->box->getReference()}", ['width' => $boxWidth, 'length' => $boxLength]);

        /** @var PackedLayer[] $layers */
        $layers = [];
        $items = clone $this->items;

        while ($items->count() > 0) {
            $layerStartDepth = static::getCurrentPackedDepth($layers);
            $packedItemList = $this->getPackedItemList($layers);

            //do a preliminary layer pack to get the depth used
            $preliminaryItems = clone $items;
            $preliminaryLayer = $this->layerPacker->packLayer($preliminaryItems, clone $packedItemList, $layers, $layerStartDepth, $boxWidth, $boxLength, $this->box->getInnerDepth() - $layerStartDepth, 0, true);
            if (count($preliminaryLayer->getItems()) === 0) {
                break;
            }

            if ($preliminaryLayer->getDepth() === $preliminaryLayer->getItems()[0]->getDepth()) { // preliminary === final
                $layers[] = $preliminaryLayer;
                $items = $preliminaryItems;
            } else { //redo with now-known-depth so that we can stack to that height from the first item
                $layers[] = $this->layerPacker->packLayer($items, $packedItemList, $layers, $layerStartDepth, $boxWidth, $boxLength, $this->box->getInnerDepth() - $layerStartDepth, $preliminaryLayer->getDepth(), true);
            }
        }

        if (!$this->singlePassMode && $layers) {
            $layers = $this->stabiliseLayers($layers);

            // having packed layers, there may be tall, narrow gaps at the ends that can be utilised
            $maxLayerWidth = max(array_map(static function (PackedLayer $layer) {
                return $layer->getEndX();
            }, $layers));
            $layers[] = $this->layerPacker->packLayer($items, $this->getPackedItemList($layers), $layers, 0, $boxWidth - $maxLayerWidth, $boxLength, $this->box->getInnerDepth(), $this->box->getInnerDepth(), false);

            $maxLayerLength = max(array_map(static function (PackedLayer $layer) {
                return $layer->getEndY();
            }, $layers));
            $layers[] = $this->layerPacker->packLayer($items, $this->getPackedItemList($layers), $layers, 0, $boxWidth, $boxLength - $maxLayerLength, $this->box->getInnerDepth(), $this->box->getInnerDepth(), false);
        }

        $layers = $this->correctLayerRotation($layers, $boxWidth);

        return new PackedBox($this->box, $this->getPackedItemList($layers));
    }

    /**
     * During packing, it is quite possible that layers have been created that aren't physically stable
     * i.e. they overhang the ones below.
     *
     * This function reorders them so that the ones with the greatest surface area are placed at the bottom
     *
     * @param  PackedLayer[] $oldLayers
     * @return PackedLayer[]
     */
    private function stabiliseLayers(array $oldLayers): array
    {
        if ($this->hasConstrainedItems) { // constraints include position, so cannot change
            return $oldLayers;
        }

        $stabiliser = new LayerStabiliser();

        return $stabiliser->stabilise($oldLayers);
    }

    /**
     * Swap back width/length of the packed items to match orientation of the box if needed.
     *
     * @param PackedLayer[] $oldLayers
     *
     * @return PackedLayer[]
     */
    private function correctLayerRotation(array $oldLayers, int $boxWidth): array
    {
        if ($this->box->getInnerWidth() === $boxWidth) {
            return $oldLayers;
        }

        $newLayers = [];
        foreach ($oldLayers as $originalLayer) {
            $newLayer = new PackedLayer();
            foreach ($originalLayer->getItems() as $item) {
                $packedItem = new PackedItem($item->getItem(), $item->getY(), $item->getX(), $item->getZ(), $item->getLength(), $item->getWidth(), $item->getDepth());
                $newLayer->insert($packedItem);
            }
            $newLayers[] = $newLayer;
        }

        return $newLayers;
    }

    /**
     * Generate a single list of items packed.
     * @param PackedLayer[] $layers
     */
    private function getPackedItemList(array $layers): PackedItemList
    {
        $packedItemList = new PackedItemList();
        foreach ($layers as $layer) {
            foreach ($layer->getItems() as $packedItem) {
                $packedItemList->insert($packedItem);
            }
        }

        return $packedItemList;
    }

    /**
     * Return the current packed depth.
     *
     * @param PackedLayer[] $layers
     */
    private static function getCurrentPackedDepth(array $layers): int
    {
        $depth = 0;
        foreach ($layers as $layer) {
            $depth += $layer->getDepth();
        }

        return $depth;
    }
}<|MERGE_RESOLUTION|>--- conflicted
+++ resolved
@@ -125,11 +125,7 @@
         $this->logger->debug("[EVALUATING BOX] {$this->box->getReference()}", ['box' => $this->box]);
 
         $rotationsToTest = [false];
-<<<<<<< HEAD
-        if (!$this->singlePassMode && !$this->hasNoRotationItems) {
-=======
-        if (!$this->packAcrossWidthOnly) {
->>>>>>> 8ba8a460
+        if (!$this->packAcrossWidthOnly && !$this->hasNoRotationItems) {
             $rotationsToTest[] = true;
         }
 
