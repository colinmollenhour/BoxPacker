<?php
/**
 * Box packing (3D bin packing, knapsack problem).
 *
 * @author Doug Wright
 */
declare(strict_types=1);

namespace DVDoug\BoxPacker;

<<<<<<< HEAD
use DVDoug\BoxPacker\Exception\ItemTooLargeException;
=======
use function count;
>>>>>>> 688d3688

/**
 * A version of the packer that swallows internal exceptions.
 *
 * @author Doug Wright
 */
class InfalliblePacker extends Packer
{
    /**
     * @var ItemList
     */
    protected $unpackedItems;

    /**
     * InfalliblePacker constructor.
     */
    public function __construct()
    {
        $this->unpackedItems = new ItemList();
        parent::__construct();
    }

    /**
     * Return the items that couldn't be packed.
     */
    public function getUnpackedItems(): ItemList
    {
        return $this->unpackedItems;
    }

    /**
     * {@inheritdoc}
     */
    public function pack(): PackedBoxList
    {
        $this->sanityPrecheck();
        while (true) {
            try {
                return parent::pack();
            } catch (NoBoxesAvailableException $e) {
                $this->unpackedItems->insert($e->getItem());
<<<<<<< HEAD
                $itemList->remove($e->getItem());
                $this->items = clone $itemList;
=======
                $this->items->remove($e->getItem());
            }
        }
    }

    private function sanityPrecheck(): void
    {
        $cache = [];

        foreach ($this->items as $item) {
            $cacheKey = $item->getWidth() .
                '|' .
                $item->getLength() .
                '|' .
                $item->getDepth() .
                '|' .
                ($item->getKeepFlat() ? '2D' : '3D');

            foreach ($this->boxes as $box) {
                if ($item->getWeight() <= ($box->getMaxWeight() - $box->getEmptyWeight()) && (isset($cache[$cacheKey]) || (count((new OrientatedItemFactory($box))->getPossibleOrientations($item, null, $box->getInnerWidth(), $box->getInnerLength(), $box->getInnerDepth(), 0, 0, 0, new PackedItemList())) > 0))) {
                    $cache[$cacheKey] = true;
                    continue 2;
                }
>>>>>>> 688d3688
            }
            $this->unpackedItems->insert($item);
            $this->items->remove($item);
        }
    }
}<|MERGE_RESOLUTION|>--- conflicted
+++ resolved
@@ -8,11 +8,8 @@
 
 namespace DVDoug\BoxPacker;
 
-<<<<<<< HEAD
-use DVDoug\BoxPacker\Exception\ItemTooLargeException;
-=======
 use function count;
->>>>>>> 688d3688
+use DVDoug\BoxPacker\Exception\NoBoxesAvailableException;
 
 /**
  * A version of the packer that swallows internal exceptions.
@@ -54,10 +51,6 @@
                 return parent::pack();
             } catch (NoBoxesAvailableException $e) {
                 $this->unpackedItems->insert($e->getItem());
-<<<<<<< HEAD
-                $itemList->remove($e->getItem());
-                $this->items = clone $itemList;
-=======
                 $this->items->remove($e->getItem());
             }
         }
@@ -74,14 +67,13 @@
                 '|' .
                 $item->getDepth() .
                 '|' .
-                ($item->getKeepFlat() ? '2D' : '3D');
+                $item->getAllowedRotations();
 
             foreach ($this->boxes as $box) {
                 if ($item->getWeight() <= ($box->getMaxWeight() - $box->getEmptyWeight()) && (isset($cache[$cacheKey]) || (count((new OrientatedItemFactory($box))->getPossibleOrientations($item, null, $box->getInnerWidth(), $box->getInnerLength(), $box->getInnerDepth(), 0, 0, 0, new PackedItemList())) > 0))) {
                     $cache[$cacheKey] = true;
                     continue 2;
                 }
->>>>>>> 688d3688
             }
             $this->unpackedItems->insert($item);
             $this->items->remove($item);
