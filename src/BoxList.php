--- conflicted
+++ resolved
@@ -35,13 +35,9 @@
     private $isSorted = false;
 
     /**
-<<<<<<< HEAD
-     * @return Traversable<Box>
-=======
      * Do a bulk create.
      *
-     * @param Box[] $boxes
-     *
+     * @param  Box[]   $items
      * @return BoxList
      */
     public static function fromArray(array $boxes, bool $preSorted = false): self
@@ -54,8 +50,7 @@
     }
 
     /**
-     * @return Traversable|Box[]
->>>>>>> 34e9bf13
+     * @return Traversable<Box>
      */
     public function getIterator(): Traversable
     {
