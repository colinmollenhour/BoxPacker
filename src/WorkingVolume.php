<?php
/**
 * Box packing (3D bin packing, knapsack problem).
 *
 * @author Doug Wright
 */
declare(strict_types=1);

namespace DVDoug\BoxPacker;

use JsonSerializable;
use ReturnTypeWillChange;

/**
 * Class WorkingVolume.
 * @internal
 */
class WorkingVolume implements Box, JsonSerializable
{
    /**
     * @var int
     */
    private $width;

    /**
     * @var int
     */
    private $length;

    /**
     * @var int
     */
    private $depth;

    /**
     * @var int
     */
    private $maxWeight;

    /**
     * Constructor.
     */
    public function __construct(
        int $width,
        int $length,
        int $depth,
        int $maxWeight
    ) {
        $this->width = $width;
        $this->length = $length;
        $this->depth = $depth;
        $this->maxWeight = $maxWeight;
    }

    public function getReference(): string
    {
        return "Working Volume {$this->width}x{$this->length}x{$this->depth}";
    }

    public function getOuterWidth(): int
    {
        return $this->width;
    }

    public function getOuterLength(): int
    {
        return $this->length;
    }

    public function getOuterDepth(): int
    {
        return $this->depth;
    }

    public function getEmptyWeight(): int
    {
        return 0;
    }

    public function getInnerWidth(): int
    {
        return $this->width;
    }

    public function getInnerLength(): int
    {
        return $this->length;
    }

    public function getInnerDepth(): int
    {
        return $this->depth;
    }

    public function getMaxWeight(): int
    {
        return $this->maxWeight;
    }

<<<<<<< HEAD
    /**
     * @return array<string, int|string>
     */
    public function jsonSerialize(): array
=======
    #[ReturnTypeWillChange]
    public function jsonSerialize()/*: mixed*/
>>>>>>> 75f710c6
    {
        return [
            'reference' => $this->getReference(),
            'width' => $this->width,
            'length' => $this->length,
            'depth' => $this->depth,
            'maxWeight' => $this->maxWeight,
        ];
    }
}<|MERGE_RESOLUTION|>--- conflicted
+++ resolved
@@ -97,15 +97,8 @@
         return $this->maxWeight;
     }
 
-<<<<<<< HEAD
-    /**
-     * @return array<string, int|string>
-     */
-    public function jsonSerialize(): array
-=======
     #[ReturnTypeWillChange]
     public function jsonSerialize()/*: mixed*/
->>>>>>> 75f710c6
     {
         return [
             'reference' => $this->getReference(),
